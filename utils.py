--- conflicted
+++ resolved
@@ -261,13 +261,8 @@
     # Extract a list of roles
     roles = [agent['role'] for agent in agents_json[0]]
 
-<<<<<<< HEAD
-    for agent in agents_json[0]:
-        agent_var_name = agent['role'].replace(' ', '_').replace('-', '_').replace('.', '_')
-=======
     for agent in agents_data:
         agent_var_name = agent['role'].replace(' ', '_').replace('-', '_').replace('.', '_').replace('/', '_')
->>>>>>> 0ac216e2
         crew_agents.append(f'agent_{agent_var_name}')
         
         file.write(f'agent_{agent_var_name} = Agent(\n')
